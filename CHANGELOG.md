# Changelog

All notable changes to **Pipecat** will be documented in this file.

The format is based on [Keep a Changelog](https://keepachangelog.com/en/1.0.0/),
and this project adheres to [Semantic Versioning](https://semver.org/spec/v2.0.0.html).

## [Unreleased]

### Added

<<<<<<< HEAD
- Added support for a new TTS service, `PiperTTSService`.
  (see https://github.com/rhasspy/piper/)
=======
- It is now possible to tell whether `UserStartedSpeakingFrame` or
  `UserStoppedSpeakingFrame` have been generated because of emulation frames.

### Fixed

- Fixed an issue that would cause `SegmentedSTTService` based services
  (e.g. `OpenAISTTService`) to try to transcribe non-spoken audio, causing
  invalid transcriptions.
>>>>>>> 135ed811

## [0.0.61] - 2025-03-26

### Added

- Added a new frame, `LLMSetToolChoiceFrame`, which provides a mechanism
  for modifying the `tool_choice` in the context.

- Added `GroqTTSService` which provides text-to-speech functionality using
  Groq's API.

- Added support in `DailyTransport` for updating remote participants'
  `canReceive` permission via the `update_remote_participants()` method, by
  bumping the daily-python dependency to >= 0.16.0.

- ElevenLabs TTS services now support a sample rate of 8000.

- Added support for `instructions` in `OpenAITTSService`.

- Added support for `base_url` in `OpenAIImageGenService` and
  `OpenAITTSService`.

### Fixed

- Fixed an issue in `RTVIObserver` that prevented handling of Google LLM
  context messages. The observer now processes both OpenAI-style and
  Google-style contexts.

- Fixed an issue in Daily involving switching virtual devices, by bumping the
  daily-python dependency to >= 0.16.1.

- Fixed a `GoogleAssistantContextAggregator` issue where function calls
  placeholders where not being updated when then function call result was
  different from a string.

- Fixed an issue that would cause `LLMAssistantContextAggregator` to block
  processing more frames while processing a function call result.

- Fixed an issue where the `RTVIObserver` would report two bot started and
  stopped speaking events for each bot turn.

- Fixed an issue in `UltravoxSTTService` that caused improper audio processing
  and incorrect LLM frame output.

### Other

- Added `examples/foundational/07x-interruptible-local.py` to show how a local
  transport can be used.

## [0.0.60] - 2025-03-20

### Added

- Added `default_headers` parameter to `BaseOpenAILLMService` constructor.

### Changed

- Rollback to `deepgram-sdk` 3.8.0 since 3.10.1 was causing connections issues.

- Changed the default `InputAudioTranscription` model to `gpt-4o-transcribe`
  for `OpenAIRealtimeBetaLLMService`.

### Other

- Update the `19-openai-realtime-beta.py` and `19a-azure-realtime-beta.py`
  examples to use the FunctionSchema format.

## [0.0.59] - 2025-03-20

### Added

- When registering a function call it is now possible to indicate if you want
  the function call to be cancelled if there's a user interruption via
  `cancel_on_interruption` (defaults to False). This is now possible because
  function calls are executed concurrently.

- Added support for detecting idle pipelines. By default, if no activity has
  been detected during 5 minutes, the `PipelineTask` will be automatically
  cancelled. It is possible to override this behavior by passing
  `cancel_on_idle_timeout=False`. It is also possible to change the default
  timeout with `idle_timeout_secs` or the frames that prevent the pipeline from
  being idle with `idle_timeout_frames`. Finally, an `on_idle_timeout` event
  handler will be triggered if the idle timeout is reached (whether the pipeline
  task is cancelled or not).

- Added `FalSTTService`, which provides STT for Fal's Wizper API.

- Added a `reconnect_on_error` parameter to websocket-based TTS services as well
  as a `on_connection_error` event handler. The `reconnect_on_error` indicates
  whether the TTS service should reconnect on error. The `on_connection_error`
  will always get called if there's any error no matter the value of
  `reconnect_on_error`. This allows, for example, to fallback to a different TTS
  provider if something goes wrong with the current one.

- Added new `SkipTagsAggregator` that extends `BaseTextAggregator` to aggregate
  text and skips end of sentence matching if aggregated text is between
  start/end tags.

- Added new `PatternPairAggregator` that extends `BaseTextAggregator` to
  identify content between matching pattern pairs in streamed text. This allows
  for detection and processing of structured content like XML-style tags that
  may span across multiple text chunks or sentence boundaries.

- Added new `BaseTextAggregator`. Text aggregators are used by the TTS service
  to aggregate LLM tokens and decide when the aggregated text should be pushed
  to the TTS service. They also allow for the text to be manipulated while it's
  being aggregated. A text aggregator can be passed via `text_aggregator` to the
  TTS service.

- Added new `sample_rate` constructor parameter to `TavusVideoService` to allow
  changing the output sample rate.

- Added new `NeuphonicTTSService`.
  (see https://neuphonic.com)

- Added new `UltravoxSTTService`.
  (see https://github.com/fixie-ai/ultravox)

- Added `on_frame_reached_upstream` and `on_frame_reached_downstream` event
  handlers to `PipelineTask`. Those events will be called when a frame reaches
  the beginning or end of the pipeline respectively. Note that by default, the
  event handlers will not be called unless a filter is set with
  `PipelineTask.set_reached_upstream_filter()` or
  `PipelineTask.set_reached_downstream_filter()`.

- Added support for Chirp voices in `GoogleTTSService`.

- Added a `flush_audio()` method to `FishTTSService` and `LmntTTSService`.

- Added a `set_language` convenience method for `GoogleSTTService`, allowing
  you to set a single language. This is in addition to the `set_languages`
  method which allows you to set a list of languages.

- Added `on_user_turn_audio_data` and `on_bot_turn_audio_data` to
  `AudioBufferProcessor`. This gives the ability to grab the audio of only that
  turn for both the user and the bot.

- Added new base class `BaseObject` which is now the base class of
  `FrameProcessor`, `PipelineRunner`, `PipelineTask` and `BaseTransport`. The
  new `BaseObject` adds supports for event handlers.

- Added support for a unified format for specifying function calling across all
  LLM services.

```python
  weather_function = FunctionSchema(
      name="get_current_weather",
      description="Get the current weather",
      properties={
          "location": {
              "type": "string",
              "description": "The city and state, e.g. San Francisco, CA",
          },
          "format": {
              "type": "string",
              "enum": ["celsius", "fahrenheit"],
              "description": "The temperature unit to use. Infer this from the user's location.",
          },
      },
      required=["location"],
  )
  tools = ToolsSchema(standard_tools=[weather_function])
```

- Added `speech_threshold` parameter to `GladiaSTTService`.

- Allow passing user (`user_kwargs`) and assistant (`assistant_kwargs`) context
  aggregator parameters when using `create_context_aggregator()`. The values are
  passed as a mapping that will then be converted to arguments.

- Added `speed` as an `InputParam` for both `ElevenLabsTTSService` and
  `ElevenLabsHttpTTSService`.

- Added new `LLMFullResponseAggregator` to aggregate full LLM completions. At
  every completion the `on_completion` event handler is triggered.

- Added a new frame, `RTVIServerMessageFrame`, and RTVI message
  `RTVIServerMessage` which provides a generic mechanism for sending custom
  messages from server to client. The `RTVIServerMessageFrame` is processed by
  the `RTVIObserver` and will be delivered to the client's `onServerMessage`
  callback or `ServerMessage` event.

- Added `GoogleLLMOpenAIBetaService` for Google LLM integration with an
  OpenAI-compatible interface. Added foundational example
  `14o-function-calling-gemini-openai-format.py`.

- Added `AzureRealtimeBetaLLMService` to support Azure's OpeanAI Realtime API. Added
  foundational example `19a-azure-realtime-beta.py`.

- Introduced `GoogleVertexLLMService`, a new class for integrating with Vertex AI
  Gemini models. Added foundational example
  `14p-function-calling-gemini-vertex-ai.py`.

- Added support in `OpenAIRealtimeBetaLLMService` for a slate of new features:

  - The `'gpt-4o-transcribe'` input audio transcription model, along
    with new `language` and `prompt` options specific to that model.
  - The `input_audio_noise_reduction` session property.

    ```python
    session_properties = SessionProperties(
      # ...
      input_audio_noise_reduction=InputAudioNoiseReduction(
        type="near_field" # also supported: "far_field"
      )
      # ...
    )
    ```

  - The `'semantic_vad'` `turn_detection` session property value, a more
    sophisticated model for detecting when the user has stopped speaking.
  - `on_conversation_item_created` and `on_conversation_item_updated`
    events to `OpenAIRealtimeBetaLLMService`.

    ```python
    @llm.event_handler("on_conversation_item_created")
    async def on_conversation_item_created(llm, item_id, item):
      # ...

    @llm.event_handler("on_conversation_item_updated")
    async def on_conversation_item_updated(llm, item_id, item):
      # `item` may not always be available here
      # ...
    ```

  - The `retrieve_conversation_item(item_id)` method for introspecting a
    conversation item on the server.

    ```python
    item = await llm.retrieve_conversation_item(item_id)
    ```

### Changed

- Updated `OpenAISTTService` to use `gpt-4o-transcribe` as the default
  transcription model.

- Updated `OpenAITTSService` to use `gpt-4o-mini-tts` as the default TTS model.

- Function calls are now executed in tasks. This means that the pipeline will
  not be blocked while the function call is being executed.

- ⚠️ `PipelineTask` will now be automatically cancelled if no bot activity is
  happening in the pipeline. There are a few settings to configure this
  behavior, see `PipelineTask` documentation for more details.

- All event handlers are now executed in separate tasks in order to prevent
  blocking the pipeline. It is possible that event handlers take some time to
  execute in which case the pipeline would be blocked waiting for the event
  handler to complete.

- Updated `TranscriptProcessor` to support text output from
  `OpenAIRealtimeBetaLLMService`.

- `OpenAIRealtimeBetaLLMService` and `GeminiMultimodalLiveLLMService` now push
  a `TTSTextFrame`.

- Updated the default mode for `CartesiaTTSService` and
  `CartesiaHttpTTSService` to `sonic-2`.

### Deprecated

- Passing a `start_callback` to `LLMService.register_function()` is now
  deprecated, simply move the code from the start callback to the function call.

- `TTSService` parameter `text_filter` is now deprecated, use `text_filters`
  instead which is now a list. This allows passing multiple filters that will be
  executed in order.

### Removed

- Removed deprecated `audio.resample_audio()`, use `create_default_resampler()`
  instead.

- Removed deprecated`stt_service` parameter from `STTMuteFilter`.

- Removed deprecated RTVI processors, use an `RTVIObserver` instead.

- Removed deprecated `AWSTTSService`, use `PollyTTSService` instead.

- Removed deprecated field `tier` from `DailyTranscriptionSettings`, use `model`
  instead.

- Removed deprecated `pipecat.vad` package, use `pipecat.audio.vad` instead.

### Fixed

- Fixed an assistant aggregator issue that could cause assistant text to be
  split into multiple chunks during function calls.

- Fixed an assistant aggregator issue that was causing assistant text to not be
  added to the context during function calls. This could lead to duplications.

- Fixed a `SegmentedSTTService` issue that was causing audio to be sent
  prematurely to the STT service. Instead of analyzing the volume in this
  service we rely on VAD events which use both VAD and volume.

- Fixed a `GeminiMultimodalLiveLLMService` issue that was causing messages to be
  duplicated in the context when pushing `LLMMessagesAppendFrame` frames.

- Fixed an issue with `SegmentedSTTService` based services
  (e.g. `GroqSTTService`) that was not allow audio to pass-through downstream.

- Fixed a `CartesiaTTSService` and `RimeTTSService` issue that would consider
  text between spelling out tags end of sentence.

- Fixed a `match_endofsentence` issue that would result in floating point
  numbers to be considered an end of sentence.

- Fixed a `match_endofsentence` issue that would result in emails to be
  considered an end of sentence.

- Fixed an issue where the RTVI message `disconnect-bot` was pushing an
  `EndFrame`, resulting in the pipeline not shutting down. It now pushes an
  `EndTaskFrame` upstream to shutdown the pipeline.

- Fixed an issue with the `GoogleSTTService` where stream timeouts during
  periods of inactivity were causing connection failures. The service now
  properly detects timeout errors and handles reconnection gracefully,
  ensuring continuous operation even after periods of silence or when using an
  `STTMuteFilter`.

- Fixed an issue in `RimeTTSService` where the last line of text sent didn't
  result in an audio output being generated.

- Fixed `OpenAIRealtimeBetaLLMService` by adding proper handling for:
  - The `conversation.item.input_audio_transcription.delta` server message,
    which was added server-side at some point and not handled client-side.
  - Errors reported by the `response.done` server message.

### Other

- Add foundational example `07w-interruptible-fal.py`, showing `FalSTTService`.

- Added a new Ultravox example
  `examples/foundational/07u-interruptible-ultravox.py`.

- Added new Neuphonic examples
  `examples/foundational/07v-interruptible-neuphonic.py` and
  `examples/foundational/07v-interruptible-neuphonic-http.py`.

- Added a new example `examples/foundational/36-user-email-gathering.py` to show
  how to gather user emails. The example uses's Cartesia's `<spell></spell>`
  tags and Rime `spell()` function to spell out the emails for confirmation.

- Update the `34-audio-recording.py` example to include an STT processor.

- Added foundational example `35-voice-switching.py` showing how to use the new
  `PatternPairAggregator`. This example shows how to encode information for the
  LLM to instruct TTS voice changes, but this can be used to encode any
  information into the LLM response, which you want to parse and use in other
  parts of your application.

- Added a Pipecat Cloud deployment example to the `examples` directory.

- Removed foundational examples 28b and 28c as the TranscriptProcessor no
  longer has an LLM depedency. Renamed foundational example 28a to
  `28-transcript-processor.py`.

## [0.0.58] - 2025-02-26

### Added

- Added track-specific audio event `on_track_audio_data` to
  `AudioBufferProcessor` for accessing separate input and output audio tracks.

- Pipecat version will now be logged on every application startup. This will
  help us identify what version we are running in case of any issues.

- Added a new `StopFrame` which can be used to stop a pipeline task while
  keeping the frame processors running. The frame processors could then be used
  in a different pipeline. The difference between a `StopFrame` and a
  `StopTaskFrame` is that, as with `EndFrame` and `EndTaskFrame`, the
  `StopFrame` is pushed from the task and the `StopTaskFrame` is pushed upstream
  inside the pipeline by any processor.

- Added a new `PipelineTask` parameter `observers` that replaces the previous
  `PipelineParams.observers`.

- Added a new `PipelineTask` parameter `check_dangling_tasks` to enable or
  disable checking for frame processors' dangling tasks when the Pipeline
  finishes running.

- Added new `on_completion_timeout` event for LLM services (all OpenAI-based
  services, Anthropic and Google). Note that this event will only get triggered
  if LLM timeouts are setup and if the timeout was reached. It can be useful to
  retrigger another completion and see if the timeout was just a blip.

- Added new log observers `LLMLogObserver` and `TranscriptionLogObserver` that
  can be useful for debugging your pipelines.

- Added `room_url` property to `DailyTransport`.

- Added `addons` argument to `DeepgramSTTService`.

- Added `exponential_backoff_time()` to `utils.network` module.

### Changed

- ⚠️ `PipelineTask` now requires keyword arguments (except for the first one for
  the pipeline).

- Updated `PlayHTHttpTTSService` to take a `voice_engine` and `protocol` input
  in the constructor. The previous method of providing a `voice_engine` input
  that contains the engine and protocol is deprecated by PlayHT.

- The base `TTSService` class now strips leading newlines before sending text
  to the TTS provider. This change is to solve issues where some TTS providers,
  like Azure, would not output text due to newlines.

- `GrokLLMSService` now uses `grok-2` as the default model.

- `AnthropicLLMService` now uses `claude-3-7-sonnet-20250219` as the default
  model.

- `RimeHttpTTSService` needs an `aiohttp.ClientSession` to be passed to the
  constructor as all the other HTTP-based services.

- `RimeHttpTTSService` doesn't use a default voice anymore.

- `DeepgramSTTService` now uses the new `nova-3` model by default. If you want
  to use the previous model you can pass `LiveOptions(model="nova-2-general")`.
  (see https://deepgram.com/learn/introducing-nova-3-speech-to-text-api)

```python
stt = DeepgramSTTService(..., live_options=LiveOptions(model="nova-2-general"))
```

### Deprecated

- `PipelineParams.observers` is now deprecated, you the new `PipelineTask`
  parameter `observers`.

### Removed

- Remove `TransportParams.audio_out_is_live` since it was not being used at all.

### Fixed

- Fixed an issue that would cause undesired interruptions via
  `EmulateUserStartedSpeakingFrame`.

- Fixed a `GoogleLLMService` that was causing an exception when sending inline
  audio in some cases.

- Fixed an `AudioContextWordTTSService` issue that would cause an `EndFrame` to
  disconnect from the TTS service before audio from all the contexts was
  received. This affected services like Cartesia and Rime.

- Fixed an issue that was not allowing to pass an `OpenAILLMContext` to create
  `GoogleLLMService`'s context aggregators.

- Fixed a `ElevenLabsTTSService`, `FishAudioTTSService`, `LMNTTTSService` and
  `PlayHTTTSService` issue that was resulting in audio requested before an
  interruption being played after an interruption.

- Fixed `match_endofsentence` support for ellipses.

- Fixed an issue where `EndTaskFrame` was not triggering
  `on_client_disconnected` or closing the WebSocket in FastAPI.

- Fixed an issue in `DeepgramSTTService` where the `sample_rate` passed to the
  `LiveOptions` was not being used, causing the service to use the default
  sample rate of pipeline.

- Fixed a context aggregator issue that would not append the LLM text response
  to the context if a function call happened in the same LLM turn.

- Fixed an issue that was causing HTTP TTS services to push `TTSStoppedFrame`
  more than once.

- Fixed a `FishAudioTTSService` issue where `TTSStoppedFrame` was not being
  pushed.

- Fixed an issue that `start_callback` was not invoked for some LLM services.

- Fixed an issue that would cause `DeepgramSTTService` to stop working after an
  error occurred (e.g. sudden network loss). If the network recovered we would
  not reconnect.

- Fixed a `STTMuteFilter` issue that would not mute user audio frames causing
  transcriptions to be generated by the STT service.

### Other

- Added Gemini support to `examples/phone-chatbot`.

- Added foundational example `34-audio-recording.py` showing how to use the
  AudioBufferProcessor callbacks to save merged and track recordings.

## [0.0.57] - 2025-02-14

### Added

- Added new `AudioContextWordTTSService`. This is a TTS base class for TTS
  services that handling multiple separate audio requests.

- Added new frames `EmulateUserStartedSpeakingFrame` and
  `EmulateUserStoppedSpeakingFrame` which can be used to emulated VAD behavior
  without VAD being present or not being triggered.

- Added a new `audio_in_stream_on_start` field to `TransportParams`.

- Added a new method `start_audio_in_streaming` in the `BaseInputTransport`.

  - This method should be used to start receiving the input audio in case the
    field `audio_in_stream_on_start` is set to `false`.

- Added support for the `RTVIProcessor` to handle buffered audio in `base64`
  format, converting it into InputAudioRawFrame for transport.

- Added support for the `RTVIProcessor` to trigger `start_audio_in_streaming`
  only after the `client-ready` message.

- Added new `MUTE_UNTIL_FIRST_BOT_COMPLETE` strategy to `STTMuteStrategy`. This
  strategy starts muted and remains muted until the first bot speech completes,
  ensuring the bot's first response cannot be interrupted. This complements the
  existing `FIRST_SPEECH` strategy which only mutes during the first detected
  bot speech.

- Added support for Google Cloud Speech-to-Text V2 through `GoogleSTTService`.

- Added `RimeTTSService`, a new `WordTTSService`. Updated the foundational
  example `07q-interruptible-rime.py` to use `RimeTTSService`.

- Added support for Groq's Whisper API through the new `GroqSTTService` and
  OpenAI's Whisper API through the new `OpenAISTTService`. Introduced a new
  base class `BaseWhisperSTTService` to handle common Whisper API
  functionality.

- Added `PerplexityLLMService` for Perplexity NIM API integration, with an
  OpenAI-compatible interface. Also, added foundational example
  `14n-function-calling-perplexity.py`.

- Added `DailyTransport.update_remote_participants()`. This allows you to update
  remote participant's settings, like their permissions or which of their
  devices are enabled. Requires that the local participant have participant
  admin permission.

### Changed

- We don't consider a colon `:` and end of sentence any more.

- Updated `DailyTransport` to respect the `audio_in_stream_on_start` field,
  ensuring it only starts receiving the audio input if it is enabled.

- Updated `FastAPIWebsocketOutputTransport` to send `TransportMessageFrame` and
  `TransportMessageUrgentFrame` to the serializer.

- Updated `WebsocketServerOutputTransport` to send `TransportMessageFrame` and
  `TransportMessageUrgentFrame` to the serializer.

- Enhanced `STTMuteConfig` to validate strategy combinations, preventing
  `MUTE_UNTIL_FIRST_BOT_COMPLETE` and `FIRST_SPEECH` from being used together
  as they handle first bot speech differently.

- Updated foundational example `07n-interruptible-google.py` to use all Google
  services.

- `RimeHttpTTSService` now uses the `mistv2` model by default.

- Improved error handling in `AzureTTSService` to properly detect and log
  synthesis cancellation errors.

- Enhanced `WhisperSTTService` with full language support and improved model
  documentation.

- Updated foundation example `14f-function-calling-groq.py` to use
  `GroqSTTService` for transcription.

- Updated `GroqLLMService` to use `llama-3.3-70b-versatile` as the default
  model.

- `RTVIObserver` doesn't handle `LLMSearchResponseFrame` frames anymore. For
  now, to handle those frames you need to create a `GoogleRTVIObserver`
  instead.

### Deprecated

- `STTMuteFilter` constructor's `stt_service` parameter is now deprecated and
  will be removed in a future version. The filter now manages mute state
  internally instead of querying the STT service.

- `RTVI.observer()` is now deprecated, instantiate an `RTVIObserver` directly
  instead.

- All RTVI frame processors (e.g. `RTVISpeakingProcessor`,
  `RTVIBotLLMProcessor`) are now deprecated, instantiate an `RTVIObserver`
  instead.

### Fixed

- Fixed a `FalImageGenService` issue that was causing the event loop to be
  blocked while loading the downloadded image.

- Fixed a `CartesiaTTSService` service issue that would cause audio overlapping
  in some cases.

- Fixed a websocket-based service issue (e.g. `CartesiaTTSService`) that was
  preventing a reconnection after the server disconnected cleanly, which was
  causing an inifite loop instead.

- Fixed a `BaseOutputTransport` issue that was causing upstream frames to no be
  pushed upstream.

- Fixed multiple issue where user transcriptions where not being handled
  properly. It was possible for short utterances to not trigger VAD which would
  cause user transcriptions to be ignored. It was also possible for one or more
  transcriptions to be generated after VAD in which case they would also be
  ignored.

- Fixed an issue that was causing `BotStoppedSpeakingFrame` to be generated too
  late. This could then cause issues unblocking `STTMuteFilter` later than
  desired.

- Fixed an issue that was causing `AudioBufferProcessor` to not record
  synchronized audio.

- Fixed an `RTVI` issue that was causing `bot-tts-text` messages to be sent
  before being processed by the output transport.

- Fixed an issue[#1192] in 11labs where we are trying to reconnect/disconnect
  the websocket connection even when the connection is already closed.

- Fixed an issue where `has_regular_messages` condition was always true in
  `GoogleLLMContext` due to `Part` having `function_call` & `function_response`
  with `None` values.

### Other

- Added new `instant-voice` example. This example showcases how to enable
  instant voice communication as soon as a user connects.

- Added new `local-input-select-stt` example. This examples allows you to play
  with local audio inputs by slecting them through a nice text interface.

## [0.0.56] - 2025-02-06

### Changed

- Use `gemini-2.0-flash-001` as the default model for `GoogleLLMSerivce`.

- Improved foundational examples 22b, 22c, and 22d to support function calling.
  With these base examples, `FunctionCallInProgressFrame` and
  `FunctionCallResultFrame` will no longer be blocked by the gates.

### Fixed

- Fixed a `TkLocalTransport` and `LocalAudioTransport` issues that was causing
  errors on cleanup.

- Fixed an issue that was causing `tests.utils` import to fail because of
  logging setup.

- Fixed a `SentryMetrics` issue that was preventing any metrics to be sent to
  Sentry and also was preventing from metrics frames to be pushed to the
  pipeline.

- Fixed an issue in `BaseOutputTransport` where incoming audio would not be
  resampled to the desired output sample rate.

- Fixed an issue with the `TwilioFrameSerializer` and `TelnyxFrameSerializer`
  where `twilio_sample_rate` and `telnyx_sample_rate` were incorrectly
  initialized to `audio_in_sample_rate`. Those values currently default to 8000
  and should be set manually from the serializer constructor if a different
  value is needed.

### Other

- Added a new `sentry-metrics` example.

## [0.0.55] - 2025-02-05

### Added

- Added a new `start_metadata` field to `PipelineParams`. The provided metadata
  will be set to the initial `StartFrame` being pushed from the `PipelineTask`.

- Added new fields to `PipelineParams` to control audio input and output sample
  rates for the whole pipeline. This allows controlling sample rates from a
  single place instead of having to specify sample rates in each
  service. Setting a sample rate to a service is still possible and will
  override the value from `PipelineParams`.

- Introduce audio resamplers (`BaseAudioResampler`). This is just a base class
  to implement audio resamplers. Currently, two implementations are provided
  `SOXRAudioResampler` and `ResampyResampler`. A new
  `create_default_resampler()` has been added (replacing the now deprecated
  `resample_audio()`).

- It is now possible to specify the asyncio event loop that a `PipelineTask` and
  all the processors should run on by passing it as a new argument to the
  `PipelineRunner`. This could allow running pipelines in multiple threads each
  one with its own event loop.

- Added a new `utils.TaskManager`. Instead of a global task manager we now have
  a task manager per `PipelineTask`. In the previous version the task manager
  was global, so running multiple simultaneous `PipelineTask`s could result in
  dangling task warnings which were not actually true. In order, for all the
  processors to know about the task manager, we pass it through the
  `StartFrame`. This means that processors should create tasks when they receive
  a `StartFrame` but not before (because they don't have a task manager yet).

- Added `TelnyxFrameSerializer` to support Telnyx calls. A full running example
  has also been added to `examples/telnyx-chatbot`.

- Allow pushing silence audio frames before `TTSStoppedFrame`. This might be
  useful for testing purposes, for example, passing bot audio to an STT service
  which usually needs additional audio data to detect the utterance stopped.

- `TwilioSerializer` now supports transport message frames. With this we can
  create Twilio emulators.

- Added a new transport: `WebsocketClientTransport`.

- Added a `metadata` field to `Frame` which makes it possible to pass custom
  data to all frames.

- Added `test/utils.py` inside of pipecat package.

### Changed

- `GatedOpenAILLMContextAggregator` now require keyword arguments. Also, a new
  `start_open` argument has been added to set the initial state of the gate.

- Added `organization` and `project` level authentication to
  `OpenAILLMService`.

- Improved the language checking logic in `ElevenLabsTTSService` and
  `ElevenLabsHttpTTSService` to properly handle language codes based on model
  compatibility, with appropriate warnings when language codes cannot be
  applied.

- Updated `GoogleLLMContext` to support pushing `LLMMessagesUpdateFrame`s that
  contain a combination of function calls, function call responses, system
  messages, or just messages.

- `InputDTMFFrame` is now based on `DTMFFrame`. There's also a new
  `OutputDTMFFrame` frame.

### Deprecated

- `resample_audio()` is now deprecated, use `create_default_resampler()`
  instead.

### Removed

- `AudioBufferProcessor.reset_audio_buffers()` has been removed, use
  `AudioBufferProcessor.start_recording()` and
  `AudioBufferProcessor.stop_recording()` instead.

### Fixed

- Fixed a `AudioBufferProcessor` that would cause crackling in some recordings.

- Fixed an issue in `AudioBufferProcessor` where user callback would not be
  called on task cancellation.

- Fixed an issue in `AudioBufferProcessor` that would cause wrong silence
  padding in some cases.

- Fixed an issue where `ElevenLabsTTSService` messages would return a 1009
  websocket error by increasing the max message size limit to 16MB.

- Fixed a `DailyTransport` issue that would cause events to be triggered before
  join finished.

- Fixed a `PipelineTask` issue that was preventing processors to be cleaned up
  after cancelling the task.

- Fixed an issue where queuing a `CancelFrame` to a pipeline task would not
  cause the task to finish. However, using `PipelineTask.cancel()` is still the
  recommended way to cancel a task.

### Other

- Improved Unit Test `run_test()` to use `PipelineTask` and
  `PipelineRunner`. There's now also some control around `StartFrame` and
  `EndFrame`. The `EndTaskFrame` has been removed since it doesn't seem
  necessary with this new approach.

- Updated `twilio-chatbot` with a few new features: use 8000 sample rate and
  avoid resampling, a new client useful for stress testing and testing locally
  without the need to make phone calls. Also, added audio recording on both the
  client and the server to make sure the audio sounds good.

- Updated examples to use `task.cancel()` to immediately exit the example when a
  participant leaves or disconnects, instead of pushing an `EndFrame`. Pushing
  an `EndFrame` causes the bot to run through everything that is internally
  queued (which could take some seconds). Note that using `task.cancel()` might
  not always be the best option and pushing an `EndFrame` could still be
  desirable to make sure all the pipeline is flushed.

## [0.0.54] - 2025-01-27

### Added

- In order to create tasks in Pipecat frame processors it is now recommended to
  use `FrameProcessor.create_task()` (which uses the new
  `utils.asyncio.create_task()`). It takes care of uncaught exceptions, task
  cancellation handling and task management. To cancel or wait for a task there
  is `FrameProcessor.cancel_task()` and `FrameProcessor.wait_for_task()`. All of
  Pipecat processors have been updated accordingly. Also, when a pipeline runner
  finishes, a warning about dangling tasks might appear, which indicates if any
  of the created tasks was never cancelled or awaited for (using these new
  functions).

- It is now possible to specify the period of the `PipelineTask` heartbeat
  frames with `heartbeats_period_secs`.

- Added `DailyMeetingTokenProperties` and `DailyMeetingTokenParams` Pydantic models
  for meeting token creation in `get_token` method of `DailyRESTHelper`.

- Added `enable_recording` and `geo` parameters to `DailyRoomProperties`.

- Added `RecordingsBucketConfig` to `DailyRoomProperties` to upload recordings
  to a custom AWS bucket.

### Changed

- Enhanced `UserIdleProcessor` with retry functionality and control over idle
  monitoring via new callback signature `(processor, retry_count) -> bool`.
  Updated the `17-detect-user-idle.py` to show how to use the `retry_count`.

- Add defensive error handling for `OpenAIRealtimeBetaLLMService`'s audio
  truncation. Audio truncation errors during interruptions now log a warning
  and allow the session to continue instead of throwing an exception.

- Modified `TranscriptProcessor` to use TTS text frames for more accurate assistant
  transcripts. Assistant messages are now aggregated based on bot speaking boundaries
  rather than LLM context, providing better handling of interruptions and partial
  utterances.

- Updated foundational examples `28a-transcription-processor-openai.py`,
  `28b-transcript-processor-anthropic.py`, and
  `28c-transcription-processor-gemini.py` to use the updated
  `TranscriptProcessor`.

### Fixed

- Fixed an `GeminiMultimodalLiveLLMService` issue that was preventing the user
  to push initial LLM assistant messages (using `LLMMessagesAppendFrame`).

- Added missing `FrameProcessor.cleanup()` calls to `Pipeline`,
  `ParallelPipeline` and `UserIdleProcessor`.

- Fixed a type error when using `voice_settings` in `ElevenLabsHttpTTSService`.

- Fixed an issue where `OpenAIRealtimeBetaLLMService` function calling resulted
  in an error.

- Fixed an issue in `AudioBufferProcessor` where the last audio buffer was not
  being processed, in cases where the `_user_audio_buffer` was smaller than the
  buffer size.

### Performance

- Replaced audio resampling library `resampy` with `soxr`. Resampling a 2:21s
  audio file from 24KHz to 16KHz took 1.41s with `resampy` and 0.031s with
  `soxr` with similar audio quality.

### Other

- Added initial unit test infrastructure.

## [0.0.53] - 2025-01-18

### Added

- Added `ElevenLabsHttpTTSService` which uses EleveLabs' HTTP API instead of the
  websocket one.

- Introduced pipeline frame observers. Observers can view all the frames that go
  through the pipeline without the need to inject processors in the
  pipeline. This can be useful, for example, to implement frame loggers or
  debuggers among other things. The example
  `examples/foundational/30-observer.py` shows how to add an observer to a
  pipeline for debugging.

- Introduced heartbeat frames. The pipeline task can now push periodic
  heartbeats down the pipeline when `enable_heartbeats=True`. Heartbeats are
  system frames that are supposed to make it all the way to the end of the
  pipeline. When a heartbeat frame is received the traversing time (i.e. the
  time it took to go through the whole pipeline) will be displayed (with TRACE
  logging) otherwise a warning will be shown. The example
  `examples/foundational/31-heartbeats.py` shows how to enable heartbeats and
  forces warnings to be displayed.

- Added `LLMTextFrame` and `TTSTextFrame` which should be pushed by LLM and TTS
  services respectively instead of `TextFrame`s.

- Added `OpenRouter` for OpenRouter integration with an OpenAI-compatible
  interface. Added foundational example `14m-function-calling-openrouter.py`.

- Added a new `WebsocketService` based class for TTS services, containing
  base functions and retry logic.

- Added `DeepSeekLLMService` for DeepSeek integration with an OpenAI-compatible
  interface. Added foundational example `14l-function-calling-deepseek.py`.

- Added `FunctionCallResultProperties` dataclass to provide a structured way to
  control function call behavior, including:

  - `run_llm`: Controls whether to trigger LLM completion
  - `on_context_updated`: Optional callback triggered after context update

- Added a new foundational example `07e-interruptible-playht-http.py` for easy
  testing of `PlayHTHttpTTSService`.

- Added support for Google TTS Journey voices in `GoogleTTSService`.

- Added `29-livekit-audio-chat.py`, as a new foundational examples for
  `LiveKitTransportLayer`.

- Added `enable_prejoin_ui`, `max_participants` and `start_video_off` params
  to `DailyRoomProperties`.

- Added `session_timeout` to `FastAPIWebsocketTransport` and
  `WebsocketServerTransport` for configuring session timeouts (in
  seconds). Triggers `on_session_timeout` for custom timeout handling.
  See [examples/websocket-server/bot.py](https://github.com/pipecat-ai/pipecat/blob/main/examples/websocket-server/bot.py).

- Added the new modalities option and helper function to set Gemini output
  modalities.

- Added `examples/foundational/26d-gemini-multimodal-live-text.py` which is
  using Gemini as TEXT modality and using another TTS provider for TTS process.

### Changed

- Modified `UserIdleProcessor` to start monitoring only after first
  conversation activity (`UserStartedSpeakingFrame` or
  `BotStartedSpeakingFrame`) instead of immediately.

- Modified `OpenAIAssistantContextAggregator` to support controlled completions
  and to emit context update callbacks via `FunctionCallResultProperties`.

- Added `aws_session_token` to the `PollyTTSService`.

- Changed the default model for `PlayHTHttpTTSService` to `Play3.0-mini-http`.

- `api_key`, `aws_access_key_id` and `region` are no longer required parameters
  for the PollyTTSService (AWSTTSService)

- Added `session_timeout` example in `examples/websocket-server/bot.py` to
  handle session timeout event.

- Changed `InputParams` in
  `src/pipecat/services/gemini_multimodal_live/gemini.py` to support different
  modalities.

- Changed `DeepgramSTTService` to send `finalize` event whenever VAD detects
  `UserStoppedSpeakingFrame`. This helps in faster transcriptions and clearing
  the `Deepgram` audio buffer.

### Fixed

- Fixed an issue where `DeepgramSTTService` was not generating metrics using
  pipeline's VAD.

- Fixed `UserIdleProcessor` not properly propagating `EndFrame`s through the
  pipeline.

- Fixed an issue where websocket based TTS services could incorrectly terminate
  their connection due to a retry counter not resetting.

- Fixed a `PipelineTask` issue that would cause a dangling task after stopping
  the pipeline with an `EndFrame`.

- Fixed an import issue for `PlayHTHttpTTSService`.

- Fixed an issue where languages couldn't be used with the `PlayHTHttpTTSService`.

- Fixed an issue where `OpenAIRealtimeBetaLLMService` audio chunks were hitting
  an error when truncating audio content.

- Fixed an issue where setting the voice and model for `RimeHttpTTSService`
  wasn't working.

- Fixed an issue where `IdleFrameProcessor` and `UserIdleProcessor` were getting
  initialized before the start of the pipeline.

## [0.0.52] - 2024-12-24

### Added

- Constructor arguments for GoogleLLMService to directly set tools and tool_config.

- Smart turn detection example (`22d-natural-conversation-gemini-audio.py`) that
  leverages Gemini 2.0 capabilities ().
  (see https://x.com/kwindla/status/1870974144831275410)

- Added `DailyTransport.send_dtmf()` to send dial-out DTMF tones.

- Added `DailyTransport.sip_call_transfer()` to forward SIP and PSTN calls to
  another address or number. For example, transfer a SIP call to a different
  SIP address or transfer a PSTN phone number to a different PSTN phone number.

- Added `DailyTransport.sip_refer()` to transfer incoming SIP/PSTN calls from
  outside Daily to another SIP/PSTN address.

- Added an `auto_mode` input parameter to `ElevenLabsTTSService`. `auto_mode`
  is set to `True` by default. Enabling this setting disables the chunk
  schedule and all buffers, which reduces latency.

- Added `KoalaFilter` which implement on device noise reduction using Koala
  Noise Suppression.
  (see https://picovoice.ai/platform/koala/)

- Added `CerebrasLLMService` for Cerebras integration with an OpenAI-compatible
  interface. Added foundational example `14k-function-calling-cerebras.py`.

- Pipecat now supports Python 3.13. We had a dependency on the `audioop` package
  which was deprecated and now removed on Python 3.13. We are now using
  `audioop-lts` (https://github.com/AbstractUmbra/audioop) to provide the same
  functionality.

- Added timestamped conversation transcript support:

  - New `TranscriptProcessor` factory provides access to user and assistant
    transcript processors.
  - `UserTranscriptProcessor` processes user speech with timestamps from
    transcription.
  - `AssistantTranscriptProcessor` processes assistant responses with LLM
    context timestamps.
  - Messages emitted with ISO 8601 timestamps indicating when they were spoken.
  - Supports all LLM formats (OpenAI, Anthropic, Google) via standard message
    format.
  - New examples: `28a-transcription-processor-openai.py`,
    `28b-transcription-processor-anthropic.py`, and
    `28c-transcription-processor-gemini.py`.

- Add support for more languages to ElevenLabs (Arabic, Croatian, Filipino,
  Tamil) and PlayHT (Afrikans, Albanian, Amharic, Arabic, Bengali, Croatian,
  Galician, Hebrew, Mandarin, Serbian, Tagalog, Urdu, Xhosa).

### Changed

- `PlayHTTTSService` uses the new v4 websocket API, which also fixes an issue
  where text inputted to the TTS didn't return audio.

- The default model for `ElevenLabsTTSService` is now `eleven_flash_v2_5`.

- `OpenAIRealtimeBetaLLMService` now takes a `model` parameter in the
  constructor.

- Updated the default model for the `OpenAIRealtimeBetaLLMService`.

- Room expiration (`exp`) in `DailyRoomProperties` is now optional (`None`) by
  default instead of automatically setting a 5-minute expiration time. You must
  explicitly set expiration time if desired.

### Deprecated

- `AWSTTSService` is now deprecated, use `PollyTTSService` instead.

### Fixed

- Fixed token counting in `GoogleLLMService`. Tokens were summed incorrectly
  (double-counted in many cases).

- Fixed an issue that could cause the bot to stop talking if there was a user
  interruption before getting any audio from the TTS service.

- Fixed an issue that would cause `ParallelPipeline` to handle `EndFrame`
  incorrectly causing the main pipeline to not terminate or terminate too early.

- Fixed an audio stuttering issue in `FastPitchTTSService`.

- Fixed a `BaseOutputTransport` issue that was causing non-audio frames being
  processed before the previous audio frames were played. This will allow, for
  example, sending a frame `A` after a `TTSSpeakFrame` and the frame `A` will
  only be pushed downstream after the audio generated from `TTSSpeakFrame` has
  been spoken.

- Fixed a `DeepgramSTTService` issue that was causing language to be passed as
  an object instead of a string resulting in the connection to fail.

## [0.0.51] - 2024-12-16

### Fixed

- Fixed an issue in websocket-based TTS services that was causing infinite
  reconnections (Cartesia, ElevenLabs, PlayHT and LMNT).

## [0.0.50] - 2024-12-11

### Added

- Added `GeminiMultimodalLiveLLMService`. This is an integration for Google's
  Gemini Multimodal Live API, supporting:

  - Real-time audio and video input processing
  - Streaming text responses with TTS
  - Audio transcription for both user and bot speech
  - Function calling
  - System instructions and context management
  - Dynamic parameter updates (temperature, top_p, etc.)

- Added `AudioTranscriber` utility class for handling audio transcription with
  Gemini models.

- Added new context classes for Gemini:

  - `GeminiMultimodalLiveContext`
  - `GeminiMultimodalLiveUserContextAggregator`
  - `GeminiMultimodalLiveAssistantContextAggregator`
  - `GeminiMultimodalLiveContextAggregatorPair`

- Added new foundational examples for `GeminiMultimodalLiveLLMService`:

  - `26-gemini-multimodal-live.py`
  - `26a-gemini-multimodal-live-transcription.py`
  - `26b-gemini-multimodal-live-video.py`
  - `26c-gemini-multimodal-live-video.py`

- Added `SimliVideoService`. This is an integration for Simli AI avatars.
  (see https://www.simli.com)

- Added NVIDIA Riva's `FastPitchTTSService` and `ParakeetSTTService`.
  (see https://www.nvidia.com/en-us/ai-data-science/products/riva/)

- Added `IdentityFilter`. This is the simplest frame filter that lets through
  all incoming frames.

- New `STTMuteStrategy` called `FUNCTION_CALL` which mutes the STT service
  during LLM function calls.

- `DeepgramSTTService` now exposes two event handlers `on_speech_started` and
  `on_utterance_end` that could be used to implement interruptions. See new
  example `examples/foundational/07c-interruptible-deepgram-vad.py`.

- Added `GroqLLMService`, `GrokLLMService`, and `NimLLMService` for Groq, Grok,
  and NVIDIA NIM API integration, with an OpenAI-compatible interface.

- New examples demonstrating function calling with Groq, Grok, Azure OpenAI,
  Fireworks, and NVIDIA NIM: `14f-function-calling-groq.py`,
  `14g-function-calling-grok.py`, `14h-function-calling-azure.py`,
  `14i-function-calling-fireworks.py`, and `14j-function-calling-nvidia.py`.

- In order to obtain the audio stored by the `AudioBufferProcessor` you can now
  also register an `on_audio_data` event handler. The `on_audio_data` handler
  will be called every time `buffer_size` (a new constructor argument) is
  reached. If `buffer_size` is 0 (default) you need to manually get the audio as
  before using `AudioBufferProcessor.merge_audio_buffers()`.

```
@audiobuffer.event_handler("on_audio_data")
async def on_audio_data(processor, audio, sample_rate, num_channels):
    await save_audio(audio, sample_rate, num_channels)
```

- Added a new RTVI message called `disconnect-bot`, which when handled pushes
  an `EndFrame` to trigger the pipeline to stop.

### Changed

- `STTMuteFilter` now supports multiple simultaneous muting strategies.

- `XTTSService` language now defaults to `Language.EN`.

- `SoundfileMixer` doesn't resample input files anymore to avoid startup
  delays. The sample rate of the provided sound files now need to match the
  sample rate of the output transport.

- Input frames (audio, image and transport messages) are now system frames. This
  means they are processed immediately by all processors instead of being queued
  internally.

- Expanded the transcriptions.language module to support a superset of
  languages.

- Updated STT and TTS services with language options that match the supported
  languages for each service.

- Updated the `AzureLLMService` to use the `OpenAILLMService`. Updated the
  `api_version` to `2024-09-01-preview`.

- Updated the `FireworksLLMService` to use the `OpenAILLMService`. Updated the
  default model to `accounts/fireworks/models/firefunction-v2`.

- Updated the `simple-chatbot` example to include a Javascript and React client
  example, using RTVI JS and React.

### Removed

- Removed `AppFrame`. This was used as a special user custom frame, but there's
  actually no use case for that.

### Fixed

- Fixed a `ParallelPipeline` issue that would cause system frames to be queued.

- Fixed `FastAPIWebsocketTransport` so it can work with binary data (e.g. using
  the protobuf serializer).

- Fixed an issue in `CartesiaTTSService` that could cause previous audio to be
  received after an interruption.

- Fixed Cartesia, ElevenLabs, LMNT and PlayHT TTS websocket
  reconnection. Before, if an error occurred no reconnection was happening.

- Fixed a `BaseOutputTransport` issue that was causing audio to be discarded
  after an `EndFrame` was received.

- Fixed an issue in `WebsocketServerTransport` and `FastAPIWebsocketTransport`
  that would cause a busy loop when using audio mixer.

- Fixed a `DailyTransport` and `LiveKitTransport` issue where connections were
  being closed in the input transport prematurely. This was causing frames
  queued inside the pipeline being discarded.

- Fixed an issue in `DailyTransport` that would cause some internal callbacks to
  not be executed.

- Fixed an issue where other frames were being processed while a `CancelFrame`
  was being pushed down the pipeline.

- `AudioBufferProcessor` now handles interruptions properly.

- Fixed a `WebsocketServerTransport` issue that would prevent interruptions with
  `TwilioSerializer` from working.

- `DailyTransport.capture_participant_video` now allows capturing user's screen
  share by simply passing `video_source="screenVideo"`.

- Fixed Google Gemini message handling to properly convert appended messages to
  Gemini's required format.

- Fixed an issue with `FireworksLLMService` where chat completions were failing
  by removing the `stream_options` from the chat completion options.

## [0.0.49] - 2024-11-17

### Added

- Added RTVI `on_bot_started` event which is useful in a single turn
  interaction.

- Added `DailyTransport` events `dialin-connected`, `dialin-stopped`,
  `dialin-error` and `dialin-warning`. Needs daily-python >= 0.13.0.

- Added `RimeHttpTTSService` and the `07q-interruptible-rime.py` foundational
  example.

- Added `STTMuteFilter`, a general-purpose processor that combines STT
  muting and interruption control. When active, it prevents both transcription
  and interruptions during bot speech. The processor supports multiple
  strategies: `FIRST_SPEECH` (mute only during bot's first
  speech), `ALWAYS` (mute during all bot speech), or `CUSTOM` (using provided
  callback).

- Added `STTMuteFrame`, a control frame that enables/disables speech
  transcription in STT services.

## [0.0.48] - 2024-11-10 "Antonio release"

### Added

- There's now an input queue in each frame processor. When you call
  `FrameProcessor.push_frame()` this will internally call
  `FrameProcessor.queue_frame()` on the next processor (upstream or downstream)
  and the frame will be internally queued (except system frames). Then, the
  queued frames will get processed. With this input queue it is also possible
  for FrameProcessors to block processing more frames by calling
  `FrameProcessor.pause_processing_frames()`. The way to resume processing
  frames is by calling `FrameProcessor.resume_processing_frames()`.

- Added audio filter `NoisereduceFilter`.

- Introduce input transport audio filters (`BaseAudioFilter`). Audio filters can
  be used to remove background noises before audio is sent to VAD.

- Introduce output transport audio mixers (`BaseAudioMixer`). Output transport
  audio mixers can be used, for example, to add background sounds or any other
  audio mixing functionality before the output audio is actually written to the
  transport.

- Added `GatedOpenAILLMContextAggregator`. This aggregator keeps the last
  received OpenAI LLM context frame and it doesn't let it through until the
  notifier is notified.

- Added `WakeNotifierFilter`. This processor expects a list of frame types and
  will execute a given callback predicate when a frame of any of those type is
  being processed. If the callback returns true the notifier will be notified.

- Added `NullFilter`. A null filter doesn't push any frames upstream or
  downstream. This is usually used to disable one of the pipelines in
  `ParallelPipeline`.

- Added `EventNotifier`. This can be used as a very simple synchronization
  feature between processors.

- Added `TavusVideoService`. This is an integration for Tavus digital twins.
  (see https://www.tavus.io/)

- Added `DailyTransport.update_subscriptions()`. This allows you to have fine
  grained control of what media subscriptions you want for each participant in a
  room.

- Added audio filter `KrispFilter`.

### Changed

- The following `DailyTransport` functions are now `async` which means they need
  to be awaited: `start_dialout`, `stop_dialout`, `start_recording`,
  `stop_recording`, `capture_participant_transcription` and
  `capture_participant_video`.

- Changed default output sample rate to 24000. This changes all TTS service to
  output to 24000 and also the default output transport sample rate. This
  improves audio quality at the cost of some extra bandwidth.

- `AzureTTSService` now uses Azure websockets instead of HTTP requests.

- The previous `AzureTTSService` HTTP implementation is now
  `AzureHttpTTSService`.

### Fixed

- Websocket transports (FastAPI and Websocket) now synchronize with time before
  sending data. This allows for interruptions to just work out of the box.

- Improved bot speaking detection for all TTS services by using actual bot
  audio.

- Fixed an issue that was generating constant bot started/stopped speaking
  frames for HTTP TTS services.

- Fixed an issue that was causing stuttering with AWS TTS service.

- Fixed an issue with PlayHTTTSService, where the TTFB metrics were reporting
  very small time values.

- Fixed an issue where AzureTTSService wasn't initializing the specified
  language.

### Other

- Add `23-bot-background-sound.py` foundational example.

- Added a new foundational example `22-natural-conversation.py`. This example
  shows how to achieve a more natural conversation detecting when the user ends
  statement.

## [0.0.47] - 2024-10-22

### Added

- Added `AssemblyAISTTService` and corresponding foundational examples
  `07o-interruptible-assemblyai.py` and `13d-assemblyai-transcription.py`.

- Added a foundational example for Gladia transcription:
  `13c-gladia-transcription.py`

### Changed

- Updated `GladiaSTTService` to use the V2 API.

- Changed `DailyTransport` transcription model to `nova-2-general`.

### Fixed

- Fixed an issue that would cause an import error when importing
  `SileroVADAnalyzer` from the old package `pipecat.vad.silero`.

- Fixed `enable_usage_metrics` to control LLM/TTS usage metrics separately
  from `enable_metrics`.

## [0.0.46] - 2024-10-19

### Added

- Added `audio_passthrough` parameter to `STTService`. If enabled it allows
  audio frames to be pushed downstream in case other processors need them.

- Added input parameter options for `PlayHTTTSService` and
  `PlayHTHttpTTSService`.

### Changed

- Changed `DeepgramSTTService` model to `nova-2-general`.

- Moved `SileroVAD` audio processor to `processors.audio.vad`.

- Module `utils.audio` is now `audio.utils`. A new `resample_audio` function has
  been added.

- `PlayHTTTSService` now uses PlayHT websockets instead of HTTP requests.

- The previous `PlayHTTTSService` HTTP implementation is now
  `PlayHTHttpTTSService`.

- `PlayHTTTSService` and `PlayHTHttpTTSService` now use a `voice_engine` of
  `PlayHT3.0-mini`, which allows for multi-lingual support.

- Renamed `OpenAILLMServiceRealtimeBeta` to `OpenAIRealtimeBetaLLMService` to
  match other services.

### Deprecated

- `LLMUserResponseAggregator` and `LLMAssistantResponseAggregator` are
  mostly deprecated, use `OpenAILLMContext` instead.

- The `vad` package is now deprecated and `audio.vad` should be used
  instead. The `avd` package will get removed in a future release.

### Fixed

- Fixed an issue that would cause an error if no VAD analyzer was passed to
  `LiveKitTransport` params.

- Fixed `SileroVAD` processor to support interruptions properly.

### Other

- Added `examples/foundational/07-interruptible-vad.py`. This is the same as
  `07-interruptible.py` but using the `SileroVAD` processor instead of passing
  the `VADAnalyzer` in the transport.

## [0.0.45] - 2024-10-16

### Changed

- Metrics messages have moved out from the transport's base output into RTVI.

## [0.0.44] - 2024-10-15

### Added

- Added support for OpenAI Realtime API with the new
  `OpenAILLMServiceRealtimeBeta` processor.
  (see https://platform.openai.com/docs/guides/realtime/overview)

- Added `RTVIBotTranscriptionProcessor` which will send the RTVI
  `bot-transcription` protocol message. These are TTS text aggregated (into
  sentences) messages.

- Added new input params to the `MarkdownTextFilter` utility. You can set
  `filter_code` to filter code from text and `filter_tables` to filter tables
  from text.

- Added `CanonicalMetricsService`. This processor uses the new
  `AudioBufferProcessor` to capture conversation audio and later send it to
  Canonical AI.
  (see https://canonical.chat/)

- Added `AudioBufferProcessor`. This processor can be used to buffer mixed user and
  bot audio. This can later be saved into an audio file or processed by some
  audio analyzer.

- Added `on_first_participant_joined` event to `LiveKitTransport`.

### Changed

- LLM text responses are now logged properly as unicode characters.

- `UserStartedSpeakingFrame`, `UserStoppedSpeakingFrame`,
  `BotStartedSpeakingFrame`, `BotStoppedSpeakingFrame`, `BotSpeakingFrame` and
  `UserImageRequestFrame` are now based from `SystemFrame`

### Fixed

- Merge `RTVIBotLLMProcessor`/`RTVIBotLLMTextProcessor` and
  `RTVIBotTTSProcessor`/`RTVIBotTTSTextProcessor` to avoid out of order issues.

- Fixed an issue in RTVI protocol that could cause a `bot-llm-stopped` or
  `bot-tts-stopped` message to be sent before a `bot-llm-text` or `bot-tts-text`
  message.

- Fixed `DeepgramSTTService` constructor settings not being merged with default
  ones.

- Fixed an issue in Daily transport that would cause tasks to be hanging if
  urgent transport messages were being sent from a transport event handler.

- Fixed an issue in `BaseOutputTransport` that would cause `EndFrame` to be
  pushed downed too early and call `FrameProcessor.cleanup()` before letting the
  transport stop properly.

## [0.0.43] - 2024-10-10

### Added

- Added a new util called `MarkdownTextFilter` which is a subclass of a new
  base class called `BaseTextFilter`. This is a configurable utility which
  is intended to filter text received by TTS services.

- Added new `RTVIUserLLMTextProcessor`. This processor will send an RTVI
  `user-llm-text` message with the user content's that was sent to the LLM.

### Changed

- `TransportMessageFrame` doesn't have an `urgent` field anymore, instead
  there's now a `TransportMessageUrgentFrame` which is a `SystemFrame` and
  therefore skip all internal queuing.

- For TTS services, convert inputted languages to match each service's language
  format

### Fixed

- Fixed an issue where changing a language with the Deepgram STT service
  wouldn't apply the change. This was fixed by disconnecting and reconnecting
  when the language changes.

## [0.0.42] - 2024-10-02

### Added

- `SentryMetrics` has been added to report frame processor metrics to
  Sentry. This is now possible because `FrameProcessorMetrics` can now be passed
  to `FrameProcessor`.

- Added Google TTS service and corresponding foundational example
  `07n-interruptible-google.py`

- Added AWS Polly TTS support and `07m-interruptible-aws.py` as an example.

- Added InputParams to Azure TTS service.

- Added `LivekitTransport` (audio-only for now).

- RTVI 0.2.0 is now supported.

- All `FrameProcessors` can now register event handlers.

```
tts = SomeTTSService(...)

@tts.event_handler("on_connected"):
async def on_connected(processor):
  ...
```

- Added `AsyncGeneratorProcessor`. This processor can be used together with a
  `FrameSerializer` as an async generator. It provides a `generator()` function
  that returns an `AsyncGenerator` and that yields serialized frames.

- Added `EndTaskFrame` and `CancelTaskFrame`. These are new frames that are
  meant to be pushed upstream to tell the pipeline task to stop nicely or
  immediately respectively.

- Added configurable LLM parameters (e.g., temperature, top_p, max_tokens, seed)
  for OpenAI, Anthropic, and Together AI services along with corresponding
  setter functions.

- Added `sample_rate` as a constructor parameter for TTS services.

- Pipecat has a pipeline-based architecture. The pipeline consists of frame
  processors linked to each other. The elements traveling across the pipeline
  are called frames.

  To have a deterministic behavior the frames traveling through the pipeline
  should always be ordered, except system frames which are out-of-band
  frames. To achieve that, each frame processor should only output frames from a
  single task.

  In this version all the frame processors have their own task to push
  frames. That is, when `push_frame()` is called the given frame will be put
  into an internal queue (with the exception of system frames) and a frame
  processor task will push it out.

- Added pipeline clocks. A pipeline clock is used by the output transport to
  know when a frame needs to be presented. For that, all frames now have an
  optional `pts` field (prensentation timestamp). There's currently just one
  clock implementation `SystemClock` and the `pts` field is currently only used
  for `TextFrame`s (audio and image frames will be next).

- A clock can now be specified to `PipelineTask` (defaults to
  `SystemClock`). This clock will be passed to each frame processor via the
  `StartFrame`.

- Added `CartesiaHttpTTSService`.

- `DailyTransport` now supports setting the audio bitrate to improve audio
  quality through the `DailyParams.audio_out_bitrate` parameter. The new
  default is 96kbps.

- `DailyTransport` now uses the number of audio output channels (1 or 2) to set
  mono or stereo audio when needed.

- Interruptions support has been added to `TwilioFrameSerializer` when using
  `FastAPIWebsocketTransport`.

- Added new `LmntTTSService` text-to-speech service.
  (see https://www.lmnt.com/)

- Added `TTSModelUpdateFrame`, `TTSLanguageUpdateFrame`, `STTModelUpdateFrame`,
  and `STTLanguageUpdateFrame` frames to allow you to switch models, language
  and voices in TTS and STT services.

- Added new `transcriptions.Language` enum.

### Changed

- Context frames are now pushed downstream from assistant context aggregators.

- Removed Silero VAD torch dependency.

- Updated individual update settings frame classes into a single
  `ServiceUpdateSettingsFrame` class.

- We now distinguish between input and output audio and image frames. We
  introduce `InputAudioRawFrame`, `OutputAudioRawFrame`, `InputImageRawFrame`
  and `OutputImageRawFrame` (and other subclasses of those). The input frames
  usually come from an input transport and are meant to be processed inside the
  pipeline to generate new frames. However, the input frames will not be sent
  through an output transport. The output frames can also be processed by any
  frame processor in the pipeline and they are allowed to be sent by the output
  transport.

- `ParallelTask` has been renamed to `SyncParallelPipeline`. A
  `SyncParallelPipeline` is a frame processor that contains a list of different
  pipelines to be executed concurrently. The difference between a
  `SyncParallelPipeline` and a `ParallelPipeline` is that, given an input frame,
  the `SyncParallelPipeline` will wait for all the internal pipelines to
  complete. This is achieved by making sure the last processor in each of the
  pipelines is synchronous (e.g. an HTTP-based service that waits for the
  response).

- `StartFrame` is back a system frame to make sure it's processed immediately by
  all processors. `EndFrame` stays a control frame since it needs to be ordered
  allowing the frames in the pipeline to be processed.

- Updated `MoondreamService` revision to `2024-08-26`.

- `CartesiaTTSService` and `ElevenLabsTTSService` now add presentation
  timestamps to their text output. This allows the output transport to push the
  text frames downstream at almost the same time the words are spoken. We say
  "almost" because currently the audio frames don't have presentation timestamp
  but they should be played at roughly the same time.

- `DailyTransport.on_joined` event now returns the full session data instead of
  just the participant.

- `CartesiaTTSService` is now a subclass of `TTSService`.

- `DeepgramSTTService` is now a subclass of `STTService`.

- `WhisperSTTService` is now a subclass of `SegmentedSTTService`. A
  `SegmentedSTTService` is a `STTService` where the provided audio is given in a
  big chunk (i.e. from when the user starts speaking until the user stops
  speaking) instead of a continous stream.

### Fixed

- Fixed OpenAI multiple function calls.

- Fixed a Cartesia TTS issue that would cause audio to be truncated in some
  cases.

- Fixed a `BaseOutputTransport` issue that would stop audio and video rendering
  tasks (after receiving and `EndFrame`) before the internal queue was emptied,
  causing the pipeline to finish prematurely.

- `StartFrame` should be the first frame every processor receives to avoid
  situations where things are not initialized (because initialization happens on
  `StartFrame`) and other frames come in resulting in undesired behavior.

### Performance

- `obj_id()` and `obj_count()` now use `itertools.count` avoiding the need of
  `threading.Lock`.

### Other

- Pipecat now uses Ruff as its formatter (https://github.com/astral-sh/ruff).

## [0.0.41] - 2024-08-22

### Added

- Added `LivekitFrameSerializer` audio frame serializer.

### Fixed

- Fix `FastAPIWebsocketOutputTransport` variable name clash with subclass.

- Fix an `AnthropicLLMService` issue with empty arguments in function calling.

### Other

- Fixed `studypal` example errors.

## [0.0.40] - 2024-08-20

### Added

- VAD parameters can now be dynamicallt updated using the
  `VADParamsUpdateFrame`.

- `ErrorFrame` has now a `fatal` field to indicate the bot should exit if a
  fatal error is pushed upstream (false by default). A new `FatalErrorFrame`
  that sets this flag to true has been added.

- `AnthropicLLMService` now supports function calling and initial support for
  prompt caching.
  (see https://www.anthropic.com/news/prompt-caching)

- `ElevenLabsTTSService` can now specify ElevenLabs input parameters such as
  `output_format`.

- `TwilioFrameSerializer` can now specify Twilio's and Pipecat's desired sample
  rates to use.

- Added new `on_participant_updated` event to `DailyTransport`.

- Added `DailyRESTHelper.delete_room_by_name()` and
  `DailyRESTHelper.delete_room_by_url()`.

- Added LLM and TTS usage metrics. Those are enabled when
  `PipelineParams.enable_usage_metrics` is True.

- `AudioRawFrame`s are now pushed downstream from the base output
  transport. This allows capturing the exact words the bot says by adding an STT
  service at the end of the pipeline.

- Added new `GStreamerPipelineSource`. This processor can generate image or
  audio frames from a GStreamer pipeline (e.g. reading an MP4 file, and RTP
  stream or anything supported by GStreamer).

- Added `TransportParams.audio_out_is_live`. This flag is False by default and
  it is useful to indicate we should not synchronize audio with sporadic images.

- Added new `BotStartedSpeakingFrame` and `BotStoppedSpeakingFrame` control
  frames. These frames are pushed upstream and they should wrap
  `BotSpeakingFrame`.

- Transports now allow you to register event handlers without decorators.

### Changed

- Support RTVI message protocol 0.1. This includes new messages, support for
  messages responses, support for actions, configuration, webhooks and a bunch
  of new cool stuff.
  (see https://docs.rtvi.ai/)

- `SileroVAD` dependency is now imported via pip's `silero-vad` package.

- `ElevenLabsTTSService` now uses `eleven_turbo_v2_5` model by default.

- `BotSpeakingFrame` is now a control frame.

- `StartFrame` is now a control frame similar to `EndFrame`.

- `DeepgramTTSService` now is more customizable. You can adjust the encoding and
  sample rate.

### Fixed

- `TTSStartFrame` and `TTSStopFrame` are now sent when TTS really starts and
  stops. This allows for knowing when the bot starts and stops speaking even
  with asynchronous services (like Cartesia).

- Fixed `AzureSTTService` transcription frame timestamps.

- Fixed an issue with `DailyRESTHelper.create_room()` expirations which would
  cause this function to stop working after the initial expiration elapsed.

- Improved `EndFrame` and `CancelFrame` handling. `EndFrame` should end things
  gracefully while a `CancelFrame` should cancel all running tasks as soon as
  possible.

- Fixed an issue in `AIService` that would cause a yielded `None` value to be
  processed.

- RTVI's `bot-ready` message is now sent when the RTVI pipeline is ready and
  a first participant joins.

- Fixed a `BaseInputTransport` issue that was causing incoming system frames to
  be queued instead of being pushed immediately.

- Fixed a `BaseInputTransport` issue that was causing start/stop interruptions
  incoming frames to not cancel tasks and be processed properly.

### Other

- Added `studypal` example (from to the Cartesia folks!).

- Most examples now use Cartesia.

- Added examples `foundational/19a-tools-anthropic.py`,
  `foundational/19b-tools-video-anthropic.py` and
  `foundational/19a-tools-togetherai.py`.

- Added examples `foundational/18-gstreamer-filesrc.py` and
  `foundational/18a-gstreamer-videotestsrc.py` that show how to use
  `GStreamerPipelineSource`

- Remove `requests` library usage.

- Cleanup examples and use `DailyRESTHelper`.

## [0.0.39] - 2024-07-23

### Fixed

- Fixed a regression introduced in 0.0.38 that would cause Daily transcription
  to stop the Pipeline.

## [0.0.38] - 2024-07-23

### Added

- Added `force_reload`, `skip_validation` and `trust_repo` to `SileroVAD` and
  `SileroVADAnalyzer`. This allows caching and various GitHub repo validations.

- Added `send_initial_empty_metrics` flag to `PipelineParams` to request for
  initial empty metrics (zero values). True by default.

### Fixed

- Fixed initial metrics format. It was using the wrong keys name/time instead of
  processor/value.

- STT services should be using ISO 8601 time format for transcription frames.

- Fixed an issue that would cause Daily transport to show a stop transcription
  error when actually none occurred.

## [0.0.37] - 2024-07-22

### Added

- Added `RTVIProcessor` which implements the RTVI-AI standard.
  See https://github.com/rtvi-ai

- Added `BotInterruptionFrame` which allows interrupting the bot while talking.

- Added `LLMMessagesAppendFrame` which allows appending messages to the current
  LLM context.

- Added `LLMMessagesUpdateFrame` which allows changing the LLM context for the
  one provided in this new frame.

- Added `LLMModelUpdateFrame` which allows updating the LLM model.

- Added `TTSSpeakFrame` which causes the bot say some text. This text will not
  be part of the LLM context.

- Added `TTSVoiceUpdateFrame` which allows updating the TTS voice.

### Removed

- We remove the `LLMResponseStartFrame` and `LLMResponseEndFrame` frames. These
  were added in the past to properly handle interruptions for the
  `LLMAssistantContextAggregator`. But the `LLMContextAggregator` is now based
  on `LLMResponseAggregator` which handles interruptions properly by just
  processing the `StartInterruptionFrame`, so there's no need for these extra
  frames any more.

### Fixed

- Fixed an issue with `StatelessTextTransformer` where it was pushing a string
  instead of a `TextFrame`.

- `TTSService` end of sentence detection has been improved. It now works with
  acronyms, numbers, hours and others.

- Fixed an issue in `TTSService` that would not properly flush the current
  aggregated sentence if an `LLMFullResponseEndFrame` was found.

### Performance

- `CartesiaTTSService` now uses websockets which improves speed. It also
  leverages the new Cartesia contexts which maintains generated audio prosody
  when multiple inputs are sent, therefore improving audio quality a lot.

## [0.0.36] - 2024-07-02

### Added

- Added `GladiaSTTService`.
  See https://docs.gladia.io/chapters/speech-to-text-api/pages/live-speech-recognition

- Added `XTTSService`. This is a local Text-To-Speech service.
  See https://github.com/coqui-ai/TTS

- Added `UserIdleProcessor`. This processor can be used to wait for any
  interaction with the user. If the user doesn't say anything within a given
  timeout a provided callback is called.

- Added `IdleFrameProcessor`. This processor can be used to wait for frames
  within a given timeout. If no frame is received within the timeout a provided
  callback is called.

- Added new frame `BotSpeakingFrame`. This frame will be continuously pushed
  upstream while the bot is talking.

- It is now possible to specify a Silero VAD version when using `SileroVADAnalyzer`
  or `SileroVAD`.

- Added `AysncFrameProcessor` and `AsyncAIService`. Some services like
  `DeepgramSTTService` need to process things asynchronously. For example, audio
  is sent to Deepgram but transcriptions are not returned immediately. In these
  cases we still require all frames (except system frames) to be pushed
  downstream from a single task. That's what `AsyncFrameProcessor` is for. It
  creates a task and all frames should be pushed from that task. So, whenever a
  new Deepgram transcription is ready that transcription will also be pushed
  from this internal task.

- The `MetricsFrame` now includes processing metrics if metrics are enabled. The
  processing metrics indicate the time a processor needs to generate all its
  output. Note that not all processors generate these kind of metrics.

### Changed

- `WhisperSTTService` model can now also be a string.

- Added missing \* keyword separators in services.

### Fixed

- `WebsocketServerTransport` doesn't try to send frames anymore if serializers
  returns `None`.

- Fixed an issue where exceptions that occurred inside frame processors were
  being swallowed and not displayed.

- Fixed an issue in `FastAPIWebsocketTransport` where it would still try to send
  data to the websocket after being closed.

### Other

- Added Fly.io deployment example in `examples/deployment/flyio-example`.

- Added new `17-detect-user-idle.py` example that shows how to use the new
  `UserIdleProcessor`.

## [0.0.35] - 2024-06-28

### Changed

- `FastAPIWebsocketParams` now require a serializer.

- `TwilioFrameSerializer` now requires a `streamSid`.

### Fixed

- Silero VAD number of frames needs to be 512 for 16000 sample rate or 256 for
  8000 sample rate.

## [0.0.34] - 2024-06-25

### Fixed

- Fixed an issue with asynchronous STT services (Deepgram and Azure) that could
  interruptions to ignore transcriptions.

- Fixed an issue introduced in 0.0.33 that would cause the LLM to generate
  shorter output.

## [0.0.33] - 2024-06-25

### Changed

- Upgraded to Cartesia's new Python library 1.0.0. `CartesiaTTSService` now
  expects a voice ID instead of a voice name (you can get the voice ID from
  Cartesia's playground). You can also specify the audio `sample_rate` and
  `encoding` instead of the previous `output_format`.

### Fixed

- Fixed an issue with asynchronous STT services (Deepgram and Azure) that could
  cause static audio issues and interruptions to not work properly when dealing
  with multiple LLMs sentences.

- Fixed an issue that could mix new LLM responses with previous ones when
  handling interruptions.

- Fixed a Daily transport blocking situation that occurred while reading audio
  frames after a participant left the room. Needs daily-python >= 0.10.1.

## [0.0.32] - 2024-06-22

### Added

- Allow specifying a `DeepgramSTTService` url which allows using on-prem
  Deepgram.

- Added new `FastAPIWebsocketTransport`. This is a new websocket transport that
  can be integrated with FastAPI websockets.

- Added new `TwilioFrameSerializer`. This is a new serializer that knows how to
  serialize and deserialize audio frames from Twilio.

- Added Daily transport event: `on_dialout_answered`. See
  https://reference-python.daily.co/api_reference.html#daily.EventHandler

- Added new `AzureSTTService`. This allows you to use Azure Speech-To-Text.

### Performance

- Convert `BaseOutputTransport` and `BaseOutputTransport` to fully use asyncio
  and remove the use of threads.

### Other

- Added `twilio-chatbot`. This is an example that shows how to integrate Twilio
  phone numbers with a Pipecat bot.

- Updated `07f-interruptible-azure.py` to use `AzureLLMService`,
  `AzureSTTService` and `AzureTTSService`.

## [0.0.31] - 2024-06-13

### Performance

- Break long audio frames into 20ms chunks instead of 10ms.

## [0.0.30] - 2024-06-13

### Added

- Added `report_only_initial_ttfb` to `PipelineParams`. This will make it so
  only the initial TTFB metrics after the user stops talking are reported.

- Added `OpenPipeLLMService`. This service will let you run OpenAI through
  OpenPipe's SDK.

- Allow specifying frame processors' name through a new `name` constructor
  argument.

- Added `DeepgramSTTService`. This service has an ongoing websocket
  connection. To handle this, it subclasses `AIService` instead of
  `STTService`. The output of this service will be pushed from the same task,
  except system frames like `StartFrame`, `CancelFrame` or
  `StartInterruptionFrame`.

### Changed

- `FrameSerializer.deserialize()` can now return `None` in case it is not
  possible to desearialize the given data.

- `daily_rest.DailyRoomProperties` now allows extra unknown parameters.

### Fixed

- Fixed an issue where `DailyRoomProperties.exp` always had the same old
  timestamp unless set by the user.

- Fixed a couple of issues with `WebsocketServerTransport`. It needed to use
  `push_audio_frame()` and also VAD was not working properly.

- Fixed an issue that would cause LLM aggregator to fail with small
  `VADParams.stop_secs` values.

- Fixed an issue where `BaseOutputTransport` would send longer audio frames
  preventing interruptions.

### Other

- Added new `07h-interruptible-openpipe.py` example. This example shows how to
  use OpenPipe to run OpenAI LLMs and get the logs stored in OpenPipe.

- Added new `dialin-chatbot` example. This examples shows how to call the bot
  using a phone number.

## [0.0.29] - 2024-06-07

### Added

- Added a new `FunctionFilter`. This filter will let you filter frames based on
  a given function, except system messages which should never be filtered.

- Added `FrameProcessor.can_generate_metrics()` method to indicate if a
  processor can generate metrics. In the future this might get an extra argument
  to ask for a specific type of metric.

- Added `BasePipeline`. All pipeline classes should be based on this class. All
  subclasses should implement a `processors_with_metrics()` method that returns
  a list of all `FrameProcessor`s in the pipeline that can generate metrics.

- Added `enable_metrics` to `PipelineParams`.

- Added `MetricsFrame`. The `MetricsFrame` will report different metrics in the
  system. Right now, it can report TTFB (Time To First Byte) values for
  different services, that is the time spent between the arrival of a `Frame` to
  the processor/service until the first `DataFrame` is pushed downstream. If
  metrics are enabled an intial `MetricsFrame` with all the services in the
  pipeline will be sent.

- Added TTFB metrics and debug logging for TTS services.

### Changed

- Moved `ParallelTask` to `pipecat.pipeline.parallel_task`.

### Fixed

- Fixed PlayHT TTS service to work properly async.

## [0.0.28] - 2024-06-05

### Fixed

- Fixed an issue with `SileroVADAnalyzer` that would cause memory to keep
  growing indefinitely.

## [0.0.27] - 2024-06-05

### Added

- Added `DailyTransport.participants()` and `DailyTransport.participant_counts()`.

## [0.0.26] - 2024-06-05

### Added

- Added `OpenAITTSService`.

- Allow passing `output_format` and `model_id` to `CartesiaTTSService` to change
  audio sample format and the model to use.

- Added `DailyRESTHelper` which helps you create Daily rooms and tokens in an
  easy way.

- `PipelineTask` now has a `has_finished()` method to indicate if the task has
  completed. If a task is never ran `has_finished()` will return False.

- `PipelineRunner` now supports SIGTERM. If received, the runner will be
  cancelled.

### Fixed

- Fixed an issue where `BaseInputTransport` and `BaseOutputTransport` where
  stopping push tasks before pushing `EndFrame` frames could cause the bots to
  get stuck.

- Fixed an error closing local audio transports.

- Fixed an issue with Deepgram TTS that was introduced in the previous release.

- Fixed `AnthropicLLMService` interruptions. If an interruption occurred, a
  `user` message could be appended after the previous `user` message. Anthropic
  does not allow that because it requires alternate `user` and `assistant`
  messages.

### Performance

- The `BaseInputTransport` does not pull audio frames from sub-classes any
  more. Instead, sub-classes now push audio frames into a queue in the base
  class. Also, `DailyInputTransport` now pushes audio frames every 20ms instead
  of 10ms.

- Remove redundant camera input thread from `DailyInputTransport`. This should
  improve performance a little bit when processing participant videos.

- Load Cartesia voice on startup.

## [0.0.25] - 2024-05-31

### Added

- Added WebsocketServerTransport. This will create a websocket server and will
  read messages coming from a client. The messages are serialized/deserialized
  with protobufs. See `examples/websocket-server` for a detailed example.

- Added function calling (LLMService.register_function()). This will allow the
  LLM to call functions you have registered when needed. For example, if you
  register a function to get the weather in Los Angeles and ask the LLM about
  the weather in Los Angeles, the LLM will call your function.
  See https://platform.openai.com/docs/guides/function-calling

- Added new `LangchainProcessor`.

- Added Cartesia TTS support (https://cartesia.ai/)

### Fixed

- Fixed SileroVAD frame processor.

- Fixed an issue where `camera_out_enabled` would cause the highg CPU usage if
  no image was provided.

### Performance

- Removed unnecessary audio input tasks.

## [0.0.24] - 2024-05-29

### Added

- Exposed `on_dialin_ready` for Daily transport SIP endpoint handling. This
  notifies when the Daily room SIP endpoints are ready. This allows integrating
  with third-party services like Twilio.

- Exposed Daily transport `on_app_message` event.

- Added Daily transport `on_call_state_updated` event.

- Added Daily transport `start_recording()`, `stop_recording` and
  `stop_dialout`.

### Changed

- Added `PipelineParams`. This replaces the `allow_interruptions` argument in
  `PipelineTask` and will allow future parameters in the future.

- Fixed Deepgram Aura TTS base_url and added ErrorFrame reporting.

- GoogleLLMService `api_key` argument is now mandatory.

### Fixed

- Daily tranport `dialin-ready` doesn't not block anymore and it now handles
  timeouts.

- Fixed AzureLLMService.

## [0.0.23] - 2024-05-23

### Fixed

- Fixed an issue handling Daily transport `dialin-ready` event.

## [0.0.22] - 2024-05-23

### Added

- Added Daily transport `start_dialout()` to be able to make phone or SIP calls.
  See https://reference-python.daily.co/api_reference.html#daily.CallClient.start_dialout

- Added Daily transport support for dial-in use cases.

- Added Daily transport events: `on_dialout_connected`, `on_dialout_stopped`,
  `on_dialout_error` and `on_dialout_warning`. See
  https://reference-python.daily.co/api_reference.html#daily.EventHandler

## [0.0.21] - 2024-05-22

### Added

- Added vision support to Anthropic service.

- Added `WakeCheckFilter` which allows you to pass information downstream only
  if you say a certain phrase/word.

### Changed

- `FrameSerializer.serialize()` and `FrameSerializer.deserialize()` are now
  `async`.

- `Filter` has been renamed to `FrameFilter` and it's now under
  `processors/filters`.

### Fixed

- Fixed Anthropic service to use new frame types.

- Fixed an issue in `LLMUserResponseAggregator` and `UserResponseAggregator`
  that would cause frames after a brief pause to not be pushed to the LLM.

- Clear the audio output buffer if we are interrupted.

- Re-add exponential smoothing after volume calculation. This makes sure the
  volume value being used doesn't fluctuate so much.

## [0.0.20] - 2024-05-22

### Added

- In order to improve interruptions we now compute a loudness level using
  [pyloudnorm](https://github.com/csteinmetz1/pyloudnorm). The audio coming
  WebRTC transports (e.g. Daily) have an Automatic Gain Control (AGC) algorithm
  applied to the signal, however we don't do that on our local PyAudio
  signals. This means that currently incoming audio from PyAudio is kind of
  broken. We will fix it in future releases.

### Fixed

- Fixed an issue where `StartInterruptionFrame` would cause
  `LLMUserResponseAggregator` to push the accumulated text causing the LLM
  respond in the wrong task. The `StartInterruptionFrame` should not trigger any
  new LLM response because that would be spoken in a different task.

- Fixed an issue where tasks and threads could be paused because the executor
  didn't have more tasks available. This was causing issues when cancelling and
  recreating tasks during interruptions.

## [0.0.19] - 2024-05-20

### Changed

- `LLMUserResponseAggregator` and `LLMAssistantResponseAggregator` internal
  messages are now exposed through the `messages` property.

### Fixed

- Fixed an issue where `LLMAssistantResponseAggregator` was not accumulating the
  full response but short sentences instead. If there's an interruption we only
  accumulate what the bot has spoken until now in a long response as well.

## [0.0.18] - 2024-05-20

### Fixed

- Fixed an issue in `DailyOuputTransport` where transport messages were not
  being sent.

## [0.0.17] - 2024-05-19

### Added

- Added `google.generativeai` model support, including vision. This new `google`
  service defaults to using `gemini-1.5-flash-latest`. Example in
  `examples/foundational/12a-describe-video-gemini-flash.py`.

- Added vision support to `openai` service. Example in
  `examples/foundational/12a-describe-video-gemini-flash.py`.

- Added initial interruptions support. The assistant contexts (or aggregators)
  should now be placed after the output transport. This way, only the completed
  spoken context is added to the assistant context.

- Added `VADParams` so you can control voice confidence level and others.

- `VADAnalyzer` now uses an exponential smoothed volume to improve speech
  detection. This is useful when voice confidence is high (because there's
  someone talking near you) but volume is low.

### Fixed

- Fixed an issue where TTSService was not pushing TextFrames downstream.

- Fixed issues with Ctrl-C program termination.

- Fixed an issue that was causing `StopTaskFrame` to actually not exit the
  `PipelineTask`.

## [0.0.16] - 2024-05-16

### Fixed

- `DailyTransport`: don't publish camera and audio tracks if not enabled.

- Fixed an issue in `BaseInputTransport` that was causing frames pushed
  downstream not pushed in the right order.

## [0.0.15] - 2024-05-15

### Fixed

- Quick hot fix for receiving `DailyTransportMessage`.

## [0.0.14] - 2024-05-15

### Added

- Added `DailyTransport` event `on_participant_left`.

- Added support for receiving `DailyTransportMessage`.

### Fixed

- Images are now resized to the size of the output camera. This was causing
  images not being displayed.

- Fixed an issue in `DailyTransport` that would not allow the input processor to
  shutdown if no participant ever joined the room.

- Fixed base transports start and stop. In some situation processors would halt
  or not shutdown properly.

## [0.0.13] - 2024-05-14

### Changed

- `MoondreamService` argument `model_id` is now `model`.

- `VADAnalyzer` arguments have been renamed for more clarity.

### Fixed

- Fixed an issue with `DailyInputTransport` and `DailyOutputTransport` that
  could cause some threads to not start properly.

- Fixed `STTService`. Add `max_silence_secs` and `max_buffer_secs` to handle
  better what's being passed to the STT service. Also add exponential smoothing
  to the RMS.

- Fixed `WhisperSTTService`. Add `no_speech_prob` to avoid garbage output text.

## [0.0.12] - 2024-05-14

### Added

- Added `DailyTranscriptionSettings` to be able to specify transcription
  settings much easier (e.g. language).

### Other

- Updated `simple-chatbot` with Spanish.

- Add missing dependencies in some of the examples.

## [0.0.11] - 2024-05-13

### Added

- Allow stopping pipeline tasks with new `StopTaskFrame`.

### Changed

- TTS, STT and image generation service now use `AsyncGenerator`.

### Fixed

- `DailyTransport`: allow registering for participant transcriptions even if
  input transport is not initialized yet.

### Other

- Updated `storytelling-chatbot`.

## [0.0.10] - 2024-05-13

### Added

- Added Intel GPU support to `MoondreamService`.

- Added support for sending transport messages (e.g. to communicate with an app
  at the other end of the transport).

- Added `FrameProcessor.push_error()` to easily send an `ErrorFrame` upstream.

### Fixed

- Fixed Azure services (TTS and image generation).

### Other

- Updated `simple-chatbot`, `moondream-chatbot` and `translation-chatbot`
  examples.

## [0.0.9] - 2024-05-12

### Changed

Many things have changed in this version. Many of the main ideas such as frames,
processors, services and transports are still there but some things have changed
a bit.

- `Frame`s describe the basic units for processing. For example, text, image or
  audio frames. Or control frames to indicate a user has started or stopped
  speaking.

- `FrameProcessor`s process frames (e.g. they convert a `TextFrame` to an
  `ImageRawFrame`) and push new frames downstream or upstream to their linked
  peers.

- `FrameProcessor`s can be linked together. The easiest wait is to use the
  `Pipeline` which is a container for processors. Linking processors allow
  frames to travel upstream or downstream easily.

- `Transport`s are a way to send or receive frames. There can be local
  transports (e.g. local audio or native apps), network transports
  (e.g. websocket) or service transports (e.g. https://daily.co).

- `Pipeline`s are just a processor container for other processors.

- A `PipelineTask` know how to run a pipeline.

- A `PipelineRunner` can run one or more tasks and it is also used, for example,
  to capture Ctrl-C from the user.

## [0.0.8] - 2024-04-11

### Added

- Added `FireworksLLMService`.

- Added `InterimTranscriptionFrame` and enable interim results in
  `DailyTransport` transcriptions.

### Changed

- `FalImageGenService` now uses new `fal_client` package.

### Fixed

- `FalImageGenService`: use `asyncio.to_thread` to not block main loop when
  generating images.

- Allow `TranscriptionFrame` after an end frame (transcriptions can be delayed
  and received after `UserStoppedSpeakingFrame`).

## [0.0.7] - 2024-04-10

### Added

- Add `use_cpu` argument to `MoondreamService`.

## [0.0.6] - 2024-04-10

### Added

- Added `FalImageGenService.InputParams`.

- Added `URLImageFrame` and `UserImageFrame`.

- Added `UserImageRequestFrame` and allow requesting an image from a participant.

- Added base `VisionService` and `MoondreamService`

### Changed

- Don't pass `image_size` to `ImageGenService`, images should have their own size.

- `ImageFrame` now receives a tuple`(width,height)` to specify the size.

- `on_first_other_participant_joined` now gets a participant argument.

### Fixed

- Check if camera, speaker and microphone are enabled before writing to them.

### Performance

- `DailyTransport` only subscribe to desired participant video track.

## [0.0.5] - 2024-04-06

### Changed

- Use `camera_bitrate` and `camera_framerate`.

- Increase `camera_framerate` to 30 by default.

### Fixed

- Fixed `LocalTransport.read_audio_frames`.

## [0.0.4] - 2024-04-04

### Added

- Added project optional dependencies `[silero,openai,...]`.

### Changed

- Moved thransports to its own directory.

- Use `OPENAI_API_KEY` instead of `OPENAI_CHATGPT_API_KEY`.

### Fixed

- Don't write to microphone/speaker if not enabled.

### Other

- Added live translation example.

- Fix foundational examples.

## [0.0.3] - 2024-03-13

### Other

- Added `storybot` and `chatbot` examples.

## [0.0.2] - 2024-03-12

Initial public release.<|MERGE_RESOLUTION|>--- conflicted
+++ resolved
@@ -9,10 +9,9 @@
 
 ### Added
 
-<<<<<<< HEAD
 - Added support for a new TTS service, `PiperTTSService`.
   (see https://github.com/rhasspy/piper/)
-=======
+
 - It is now possible to tell whether `UserStartedSpeakingFrame` or
   `UserStoppedSpeakingFrame` have been generated because of emulation frames.
 
@@ -21,7 +20,6 @@
 - Fixed an issue that would cause `SegmentedSTTService` based services
   (e.g. `OpenAISTTService`) to try to transcribe non-spoken audio, causing
   invalid transcriptions.
->>>>>>> 135ed811
 
 ## [0.0.61] - 2025-03-26
 
