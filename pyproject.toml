--- conflicted
+++ resolved
@@ -46,11 +46,8 @@
 gstreamer = [ "pygobject~=3.48.2" ]
 fireworks = [ "openai~=1.37.2" ]
 langchain = [ "langchain~=0.2.14", "langchain-community~=0.2.12", "langchain-openai~=0.1.20" ]
-<<<<<<< HEAD
+livekit = [ "livekit~=0.13.1" ]
 lmnt = [ "lmnt~=1.1.4" ]
-=======
-livekit = [ "livekit~=0.13.1" ]
->>>>>>> e038767b
 local = [ "pyaudio~=0.2.14" ]
 moondream = [ "einops~=0.8.0", "timm~=1.0.8", "transformers~=4.44.0" ]
 openai = [ "openai~=1.37.2" ]
